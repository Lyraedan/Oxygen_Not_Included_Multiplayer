--- conflicted
+++ resolved
@@ -77,71 +77,6 @@
 
         public static void RegisterDefaults()
 		{
-<<<<<<< HEAD
-            TryRegister(typeof(ChoreAssignmentPacket));
-            TryRegister(typeof(EntityPositionPacket));
-            TryRegister(typeof(ChatMessagePacket));
-            TryRegister(typeof(WorldDataPacket));
-            TryRegister(typeof(WorldDataRequestPacket));
-            TryRegister(typeof(WorldUpdatePacket));
-            TryRegister(typeof(NavigatorPathPacket));
-            TryRegister(typeof(SaveFileRequestPacket));
-            TryRegister(typeof(SaveFileChunkPacket));
-            TryRegister(typeof(DiggablePacket));
-            TryRegister(typeof(DigCompletePacket));
-            TryRegister(typeof(PlayAnimPacket));
-            TryRegister(typeof(BuildPacket));
-            TryRegister(typeof(BuildCompletePacket));
-            TryRegister(typeof(WorldDamageSpawnResourcePacket));
-            TryRegister(typeof(WorldCyclePacket));
-            TryRegister(typeof(CancelPacket));
-            TryRegister(typeof(DeconstructPacket));
-            TryRegister(typeof(DeconstructCompletePacket));
-            TryRegister(typeof(UtilityBuildPacket), "UtilityBuildPacket (WireBuild)");
-            TryRegister(typeof(ToggleMinionEffectPacket));
-            TryRegister(typeof(ToolEquipPacket));
-            TryRegister(typeof(DuplicantConditionPacket));
-            TryRegister(typeof(MoveToLocationPacket));
-            TryRegister(typeof(PrioritizePacket));
-            TryRegister(typeof(ClearPacket));
-            TryRegister(typeof(ClientReadyStatusPacket));
-            TryRegister(typeof(ClientReadyStatusUpdatePacket));
-            TryRegister(typeof(AllClientsReadyPacket));
-            TryRegister(typeof(EventTriggeredPacket));
-            TryRegister(typeof(HardSyncPacket));
-            TryRegister(typeof(HardSyncCompletePacket));
-            TryRegister(typeof(DisinfectPacket));
-            TryRegister(typeof(SpeedChangePacket));
-            TryRegister(typeof(PlayerCursorPacket));
-            TryRegister(typeof(BuildingStatePacket));
-            TryRegister(typeof(DiggingStatePacket));
-            TryRegister(typeof(ChoreStatePacket));
-            TryRegister(typeof(ResearchStatePacket));
-            TryRegister(typeof(PrioritizeStatePacket));
-            TryRegister(typeof(DisinfectStatePacket));
-            TryRegister(typeof(DuplicantStatePacket));
-            TryRegister(typeof(StructureStatePacket));
-            TryRegister(typeof(ResearchRequestPacket));
-            TryRegister(typeof(BuildingConfigPacket));
-            TryRegister(typeof(ImmigrantOptionsPacket));
-            TryRegister(typeof(ImmigrantSelectionPacket));
-            TryRegister(typeof(DuplicantPriorityPacket));
-            TryRegister(typeof(SkillMasteryPacket));
-            TryRegister(typeof(ScheduleUpdatePacket));
-            TryRegister(typeof(ScheduleAssignmentPacket));
-            TryRegister(typeof(FallingObjectPacket));
-            TryRegister(typeof(ConsumablePermissionPacket));
-            TryRegister(typeof(VitalStatsPacket));
-            TryRegister(typeof(ResourceCountPacket));
-            TryRegister(typeof(NotificationPacket));
-            TryRegister(typeof(ScheduleDeletePacket));
-            TryRegister(typeof(ConsumableStatePacket));
-            TryRegister(typeof(ResearchProgressPacket));
-            TryRegister(typeof(ResearchCompletePacket));
-            TryRegister(typeof(EntitySpawnPacket));
-
-            TryRegister(typeof(HostBroadcastPacket));
-=======
             TryRegister(() => new ChoreAssignmentPacket());
             TryRegister(() => new EntityPositionPacket());
             TryRegister(() => new ChatMessagePacket());
@@ -204,7 +139,6 @@
             TryRegister(() => new ResearchCompletePacket());
             TryRegister(() => new EntitySpawnPacket());
             TryRegister(() => new AssignmentPacket());
->>>>>>> d04d8720
 		}
 
         public static void TryRegister(Type packetType, string nameOverride = "")
